--- conflicted
+++ resolved
@@ -1,35 +1,16 @@
-from __future__ import annotations
+def _tidy_prices(df: pd.DataFrame, ticker: str | None = None) -> pd.DataFrame:
+    """Normalize OHLCV schema to Yahoo-style columns and drop duplicates.
 
-import os, io, json, base64, pathlib, tempfile, logging
-from typing import Optional, Tuple, Any, List
+    Output columns (when available):
+      date, Open, High, Low, Close, Adj Close, Volume, Ticker
+    """
+    df = df.copy()
 
-import pandas as pd
-
-try:
-    from supabase import create_client, Client  # type: ignore
-except Exception:
-    create_client = None
-    Client = None
-
-import streamlit as st
-
-from .schemas import StorageMode
-
-LOCAL_ROOT = pathlib.Path(".lake").resolve()
-
-log = logging.getLogger(__name__)
-
-
-def _tidy_prices(df: pd.DataFrame, ticker: str | None = None) -> pd.DataFrame:
-    """Normalize OHLCV schema to Yahoo-style columns and drop duplicates."""
-
-    df = df.copy()
-<<<<<<< HEAD
+    # If both variants exist, drop the lowercase one to avoid a clash after rename
     if "ticker" in df.columns and "Ticker" in df.columns:
         df = df.drop(columns=["ticker"])
-=======
->>>>>>> 78df9188
 
+    # Standardize column names
     rename_map = {
         "open": "Open",
         "high": "High",
@@ -39,384 +20,52 @@
         "adjclose": "Adj Close",
         "adj_close": "Adj Close",
         "adj close": "Adj Close",
-<<<<<<< HEAD
         "ticker": "Ticker",
-=======
->>>>>>> 78df9188
+        "Date": "date",
+        "Datetime": "date",
+        "timestamp": "date",
     }
     df = df.rename(columns={k: v for k, v in rename_map.items() if k in df.columns})
 
+    # Ensure we have a 'date' column (pull from index if needed)
+    if "date" not in df.columns:
+        if isinstance(df.index, pd.DatetimeIndex):
+            df = df.reset_index().rename(columns={"index": "date"})
+        elif "time" in df.columns:
+            df = df.rename(columns={"time": "date"})
+
+    # Coerce to datetime and strip timezone to keep joins simple
+    if "date" in df.columns:
+        df["date"] = pd.to_datetime(df["date"], errors="coerce")
+        # Remove timezone if present
+        if getattr(df["date"].dtype, "tz", None) is not None:
+            df["date"] = df["date"].dt.tz_localize(None)
+
+    # Ensure required OHLCV columns exist
     for col in ["Open", "High", "Low", "Close", "Volume"]:
         if col not in df.columns:
             df[col] = pd.NA
 
+    # Ensure Adj Close exists
     if "Adj Close" not in df.columns:
         df["Adj Close"] = df.get("Close")
 
+    # Normalize Ticker
     if "Ticker" in df.columns:
         df["Ticker"] = df["Ticker"].astype(str).str.upper().str.strip()
     elif ticker is not None:
         df["Ticker"] = str(ticker).upper()
-    else:
-        df["Ticker"] = pd.NA
 
-    idx = pd.to_datetime(df.get("date", df.index), utc=False).dt.tz_localize(None)
-    df.index = idx
-    df.index.name = "date"
+    # Drop rows without a valid date
     if "date" in df.columns:
-        df = df.drop(columns=["date"])
+        df = df.dropna(subset=["date"])
 
-    df = df.sort_index()
-    df = df[~df.index.duplicated(keep="last")]
-    df = (
-        df.reset_index()
-        .drop_duplicates(subset=["Ticker", "date"], keep="last")
-        .set_index("date")
-        .sort_index()
-    )
+    # Drop duplicate rows on (date, Ticker); keep the last (often adjusted values)
+    if "date" in df.columns and "Ticker" in df.columns:
+        df = df.sort_values("date").drop_duplicates(subset=["date", "Ticker"], keep="last")
 
-    cols = ["Open", "High", "Low", "Close", "Adj Close", "Volume", "Ticker"]
-    return df[cols]
+    # Order columns (keep only those that exist)
+    cols = ["date", "Open", "High", "Low", "Close", "Adj Close", "Volume", "Ticker"]
+    df = df[[c for c in cols if c in df.columns]]
 
-
-def _supabase_creds() -> Optional[Tuple[str, str]]:
-    try:
-        cfg = st.secrets.get("supabase", {})
-        url, key = cfg.get("url"), cfg.get("key")
-        if url and key:
-            return url, key
-    except Exception:
-        pass
-    return None
-
-
-def _classify_key(k: str) -> str:
-    if not k:
-        return "missing"
-    if k.startswith("sb_"):
-        return "publishable"
-    parts = k.split(".")
-    if len(parts) != 3:
-        return "not_jwt"
-    try:
-        payload = json.loads(
-            base64.urlsafe_b64decode(parts[1] + "==").decode()
-        )
-        return str(payload.get("role", "unknown"))
-    except Exception:
-        return "invalid_jwt"
-
-
-def _classify_jwt(k: str) -> dict:
-    if not k:
-        return {"valid": False, "kind": "missing"}
-    if k.startswith("sb_"):
-        return {"valid": False, "kind": "publishable"}
-    parts = k.split(".")
-    if len(parts) != 3:
-        return {"valid": False, "kind": "not_jwt"}
-    try:
-        hdr = json.loads(base64.urlsafe_b64decode(parts[0] + "==").decode("utf-8"))
-        pl = json.loads(base64.urlsafe_b64decode(parts[1] + "==").decode("utf-8"))
-        return {"valid": True, "kind": "jwt", "role": pl.get("role"), "alg": hdr.get("alg")}
-    except Exception as e:
-        return {"valid": False, "kind": "invalid_jwt", "error": str(e)}
-
-
-def _as_buckets_list(resp: Any):
-    # storage3 may return list, dict with 'data', or object with .data
-    if resp is None:
-        return []
-    if isinstance(resp, list):
-        return resp
-    if isinstance(resp, dict) and "data" in resp:
-        return resp["data"]
-    if hasattr(resp, "data"):
-        return resp.data
-    return []
-
-
-def _bucket_name(b: Any) -> Optional[str]:
-    # dict or object
-    if isinstance(b, dict):
-        return b.get("name") or b.get("id")
-    return getattr(b, "name", None) or getattr(b, "id", None)
-
-
-class Storage:
-    @classmethod
-    def from_env(cls) -> "Storage":
-        return cls()
-
-    def __init__(self) -> None:
-        creds = _supabase_creds()
-        key = creds[1] if creds else ""
-        self.key_info = _classify_jwt(key or "")
-        self.key_role = _classify_key(key)
-        self.creds_present = bool(creds)
-        self.error: Optional[str] = None
-        self.mode: StorageMode = "supabase" if (create_client and creds) else "local"
-        self.bucket_exists = False
-        if self.mode == "supabase":
-            if self.key_role not in {"service_role", "anon"}:
-                self.error = f"invalid key role: {self.key_role}"
-                self.mode = "local"
-                LOCAL_ROOT.mkdir(parents=True, exist_ok=True)
-            else:
-                url = creds[0]  # type: ignore
-                self.client = create_client(url, key)
-                self.supabase_client = self.client
-                # Ensure a bucket named 'lake' exists (no public kw in storage3==0.12.x)
-                try:
-                    resp = self.client.storage.list_buckets()
-                    names = {_bucket_name(b) for b in _as_buckets_list(resp)}
-                    self.bucket_exists = "lake" in names
-                    if not self.bucket_exists:
-                        try:
-                            self.client.storage.create_bucket("lake")
-                            self.bucket_exists = True
-                        except Exception:
-                            pass
-                except Exception:
-                    self.bucket_exists = False
-                self.bucket = self.client.storage.from_("lake")
-        else:
-            LOCAL_ROOT.mkdir(parents=True, exist_ok=True)
-            self.supabase_client = None
-
-    def info(self) -> str:
-        info = f"storage: {self.mode} (key:{self.key_role})"
-        if self.mode == "supabase":
-            bucket_status = "ok" if self.bucket_exists else "missing"
-            info += f" (bucket:{bucket_status})"
-        return info
-
-    def write_bytes(self, path: str, data: bytes) -> str:
-        if self.mode == "supabase":
-            # storage3 expects header 'x-upsert' as string; it converts file_options internally.
-            opts = {"upsert": "true", "contentType": "application/octet-stream"}
-            # Upload via temp file path (API accepts str path or file-like)
-            tmp = tempfile.NamedTemporaryFile(delete=False)
-            try:
-                tmp.write(data)
-                tmp.flush()
-                tmp.close()
-                self.bucket.upload(path, tmp.name, file_options=opts)
-            finally:
-                try:
-                    os.unlink(tmp.name)
-                except Exception:
-                    pass
-            return path
-        p = (LOCAL_ROOT / path)
-        p.parent.mkdir(parents=True, exist_ok=True)
-        p.write_bytes(data)
-        return str(p)
-
-    def read_bytes(self, path: str) -> bytes:
-        if self.mode == "supabase":
-            resp = self.bucket.download(path)
-            return resp
-        p = (LOCAL_ROOT / path)
-        return p.read_bytes()
-
-    def read_parquet(self, path: str):
-        import pandas as pd
-        if self.mode == "supabase":
-            buf = self.bucket.download(path)
-            return pd.read_parquet(io.BytesIO(buf))
-        p = (LOCAL_ROOT / path)
-        return pd.read_parquet(p)
-
-    def exists(self, path: str) -> bool:
-        if self.mode == "supabase":
-            try:
-                self.bucket.download(path)
-                return True
-            except Exception:
-                return False
-        return (LOCAL_ROOT / path).exists()
-
-    def list_all(self, prefix: str) -> list[str]:
-        """Return all object names under prefix handling pagination."""
-
-        if self.mode != "supabase":
-            base = (LOCAL_ROOT / prefix)
-            return [
-                str(p.relative_to(LOCAL_ROOT)).replace("\\", "/")
-                for p in base.rglob("*")
-                if p.is_file()
-            ]
-
-        items: list[str] = []
-        offset = 0
-        while True:
-            try:
-                resp = self.bucket.list(
-                    prefix,
-                    {
-                        "limit": 1000,
-                        "offset": offset,
-                        "sortBy": {"column": "name", "order": "asc"},
-                    },
-                )
-            except TypeError:
-                resp = self.bucket.list(
-                    path=prefix,
-                    limit=1000,
-                    offset=offset,
-                    sortBy={"column": "name", "order": "asc"},
-                )
-            batch = getattr(resp, "data", resp) or []
-            if not batch:
-                break
-            items.extend(
-                [f"{prefix.rstrip('/')}/{obj['name']}" for obj in batch if "name" in obj]
-            )
-            if len(batch) < 1000:
-                break
-            offset += len(batch)
-        return items
-
-    def list_prefix(self, prefix: str) -> list[str]:
-        """Return list of object names under a prefix."""
-
-        if self.mode == "supabase":
-            try:
-                bucket = self.client.storage.from_("lake")
-                names: list[str] = []
-                offset = 0
-                page = 200
-                while True:
-                    # storage3 list() treats the 'path' like a folder; ensure clean prefix
-                    path = prefix.strip("/")
-                    resp = bucket.list(path=path, limit=page, offset=offset)
-                    items = getattr(resp, "data", resp) or []
-                    if not items:
-                        break
-                    for it in items:
-                        n = it.get("name") if isinstance(it, dict) else getattr(it, "name", "")
-                        if n:
-                            names.append(f"{path}/{n}" if not n.startswith(f"{path}/") else n)
-                    if len(items) < page:
-                        break
-                    offset += page
-                return names
-            except Exception:
-                return []
-        else:
-            base = (LOCAL_ROOT / prefix)
-            if not base.exists():
-                return []
-            return [
-                str(p.relative_to(LOCAL_ROOT)).replace("\\", "/")
-                for p in base.rglob("*") if p.is_file()
-            ]
-
-    def exists_prefix(self, prefix: str) -> bool:
-        """Return True if any object exists under the given prefix."""
-
-        prefix = prefix.rstrip("/") + "/"
-        if self.mode == "supabase":
-            try:
-                try:
-                    resp = self.bucket.list(prefix, limit=1)
-                except TypeError:
-                    resp = self.bucket.list(path=prefix, limit=1)
-                items = getattr(resp, "data", resp) or []
-                return bool(items)
-            except Exception:
-                return False
-        base = LOCAL_ROOT / prefix
-        return base.exists() and any(base.iterdir())
-
-    def selftest(self) -> dict:
-        info = {"mode": self.mode, "key_info": self.key_info, "bucket": "lake"}
-        try:
-            if self.mode != "supabase":
-                info["note"] = "local mode"
-                return info
-            resp = self.client.storage.list_buckets()
-            names = {_bucket_name(b) for b in _as_buckets_list(resp)}
-            info["buckets"] = sorted(n for n in names if n)
-            info["lake_exists"] = "lake" in names
-            if not info["lake_exists"]:
-                try:
-                    self.client.storage.create_bucket("lake")
-                    info["created_lake"] = True
-                except Exception:
-                    info["created_lake"] = False
-            bkt = self.client.storage.from_("lake")
-            opts = {"upsert": "true", "contentType": "text/plain"}
-            tmp = tempfile.NamedTemporaryFile(delete=False)
-            tmp.write(b"ping")
-            tmp.flush()
-            tmp.close()
-            path = "diagnostics/ping.txt"
-            bkt.upload(path, tmp.name, file_options=opts)
-            read = bkt.download(path)
-            bkt.remove([path])
-            info["write_read_ok"] = read == b"ping"
-            return info
-        except Exception as e:
-            return {"error": str(e)}
-
-
-@st.cache_data(hash_funcs={Storage: lambda _: 0}, show_spinner=False)
-def load_prices_cached(
-    storage: Storage,
-    tickers: list[str],
-    start: pd.Timestamp | None = None,
-    end: pd.Timestamp | None = None,
-) -> pd.DataFrame:
-    """Load OHLCV from Supabase Storage Parquet files.
-
-    Parquet files are expected at ``prices/{TICKER}.parquet`` within the
-    ``lake`` bucket. Missing files are skipped. Returned DataFrame is indexed by
-    ``date`` and includes a ``ticker`` column.
-    """
-
-    frames: list[pd.DataFrame] = []
-    rows_before = 0
-    rows_after = 0
-    for t in tickers:
-        path = f"prices/{t}.parquet"
-        try:
-            raw = storage.read_parquet(path)
-        except FileNotFoundError:
-            continue
-        except Exception as e:
-            logging.info(f"[prices] skip {t}: {e}")
-            continue
-        rows_before += len(raw)
-        tidy = _tidy_prices(raw, t)
-        rows_after += len(tidy)
-        frames.append(tidy)
-
-    if not frames:
-        st.error("No price data loaded from storage.")
-        return pd.DataFrame()
-
-    out = pd.concat(frames, axis=0).sort_index()
-
-    if start is not None or end is not None:
-        start = pd.Timestamp(start).tz_localize(None) if start is not None else out.index.min()
-        end = pd.Timestamp(end).tz_localize(None) if end is not None else out.index.max()
-        out = out.loc[start:end]
-
-    dups_dropped = rows_before - rows_after
-    stats = {
-        "rows_before": int(rows_before),
-        "rows_after": int(len(out)),
-        "dups_dropped": int(dups_dropped),
-    }
-    try:
-        st.session_state["price_load_stats"] = stats
-    except Exception:
-        pass
-
-    out.attrs["dups_dropped"] = int(dups_dropped)
-    return out
-
-
-__all__ = ["Storage", "load_prices_cached"]+    return df